#! /usr/bin/env python

import csv
import itertools
import re
import sys
from collections import defaultdict
from io import TextIOWrapper
from typing import Dict, Generator, List, Optional, Tuple
from importlib.resources import files
import sqlite3
import click
from Bio.Align import PairwiseAligner
from click import File
import OutputFormatter
from DataClass import Mutation

PRINT_ALIGNMENT = False
SKIP_UNMATCH_NAMES_OPT = '--skip-unmatch-names'
SKIP_UNKNOWN_SEGMENTS_OPT = '--skip-unknown-segments'
__version__ = '0.2.3'
__author__ = 'Edoardo Giussani'
__contact__ = 'egiussani@izsvenezie.it'


@click.command()
@click.version_option(__version__, '-v', '--version', message=f'%(prog)s, version %(version)s, by {__author__} ({__contact__})')
@click.option(SKIP_UNMATCH_NAMES_OPT, is_flag=True, default=False, help='Skips sequences with name that does not match the pattern')
@click.option(SKIP_UNKNOWN_SEGMENTS_OPT, is_flag=True, default=False, help='Skips sequences with name that does not match the pattern')
@click.option('-s', '--strict', is_flag=True, help='Reports only markers where all mutations are found in sample')
@click.option('-n', '--name-regex', type=str, default=r'(?P<sample>.+)_(?P<segment>.+)', show_default=True, help='Regular expression to parse sequence name')
@click.option('-D', '--db-file', type=str, default=files('data').joinpath('mutfinderDB.sqlite'), help='Source database')
@click.option('-t', '--tabular-output', type=File('w', 'utf-8'), default='-', help='The output file [default: stdout]')
@click.option('-m', '--matrix-output', type=File('w', 'utf-8'), default=None, help='Report of sequences found in each mutation')
@click.argument('samples-fasta', type=File('r'))
def main(name_regex: str, tabular_output: File, samples_fasta: File, db_file: str, matrix_output: File,
         strict: bool, skip_unmatch_names: bool, skip_unknown_segments: bool) -> None:
    '''
    Search for markers of interest in the SAMPLES-FASTA file.
    '''

    # Initialization
    pattern = re.compile(name_regex)
    
    conn = sqlite3.connect(db_file)
    cur = conn.cursor()
    segments = load_segments(cur)
    mutations = load_mutations(cur)
    annotations = load_annotations(cur)
    conn.close()

    muts_per_sample: Dict[str, List] = defaultdict(list)
    markers_per_sample: Dict[str, List] = defaultdict(list)

    # Per sequence analysis
    for name, seq in read_fasta(samples_fasta):
        sample,  segment = parse_name(name, pattern, skip_unmatch_names)
        if sample is None or segment is None:
            continue
        if segment not in segments:
            print(f'Unknown segment {segment} found in {name}', file=sys.stderr)
            if skip_unknown_segments: continue
            sys.exit(f'To force execution use {SKIP_UNKNOWN_SEGMENTS_OPT} option.')

        reference_name, reference_sequence = select_reference(segments[segment], seq)
        ref_nucl, sample_nucl = pairwise_alignment(reference_sequence, seq)

        for protein, cds in annotations[reference_name].items():
            ref_coding, sample_coding = get_coding_sequences(
                ref_nucl, sample_nucl, cds)
            ref_aa = ''.join(translate(ref_coding))
            sample_aa = translate(sample_coding)

            muts_per_sample[sample] += find_mutations(
                ref_aa, sample_aa, sample, mutations[protein])

    conn = sqlite3.connect(db_file)
    cur = conn.cursor()
    for sample in muts_per_sample:
        markers_per_sample[sample] = match_markers([mut.name for mut in muts_per_sample[sample]], cur, strict)
    conn.close()

    if matrix_output:
        header, data = OutputFormatter.matrix_format(itertools.chain.from_iterable(mutations.values()))
        OutputFormatter.write_csv(matrix_output, header, data)

    if tabular_output:
        OutputFormatter.tabular_output(tabular_output, markers_per_sample)


def load_mutations(cur: sqlite3.Cursor) -> Dict[str, List[Mutation]]:
    mutations = defaultdict(list)
    res = cur.execute("""SELECT reference_name, protein_name, name, type, ref_seq, alt_seq, position
                      FROM mutations_characteristics
                      JOIN mutations ON mutations_characteristics.mutation_name = mutations.name""")
    for mut in res:
        mutations[mut[1]].append(Mutation(*mut[2:]))
    return mutations

def load_segments(cur: sqlite3.Cursor) -> Dict[str, Dict[str, str]]:
    res = cur.execute("SELECT segment_name, name, sequence FROM 'references'")
    segments = defaultdict(dict)
    for segment, name, sequence in res:
        segments[segment][name] = sequence
    return segments


def load_annotations(cur: sqlite3.Cursor) -> Dict[str, Dict[str, List[Tuple[int, int]]]]:
    res = cur.execute("SELECT reference_name, protein_name, start, end FROM 'annotations'")
    ann = defaultdict(lambda: defaultdict(list))
    for ref, prot, start, end in res:
        ann[ref][prot].append((start, end))
    return ann


def match_markers(muts: List[Mutation], cur: sqlite3.Cursor, strict: str) -> List[Dict[str, str]]:
    muts_str = ','.join([f"'{mut}'" for mut in muts])
    res = cur.execute(f"""
    WITH markers_tbl AS (SELECT marker_id,
                                group_concat(mutation_name) AS found_mutations,
                                count(mutation_name) AS found_mutations_count
                            FROM markers_mutations
                            WHERE mutation_name IN ({muts_str})
                            GROUP BY markers_mutations.marker_id)

    SELECT  markers_summary.all_mutations AS 'Marker mutations',
            markers_tbl.found_mutations AS 'Found mutations',
            markers_effects.effect_name AS 'Effect', 
<<<<<<< HEAD
            group_concat(markers_effects.paper_id) AS 'Papers', 
=======
            group_concat(markers_effects.paper_id, '; ') AS 'Papers', 
>>>>>>> cdb2efea
            markers_effects.subtype AS 'Subtype'
    FROM markers_effects
    JOIN markers_tbl ON markers_tbl.marker_id = markers_effects.marker_id
    JOIN markers_summary ON markers_summary.marker_id = markers_effects.marker_id
    WHERE markers_effects.marker_id IN (
        SELECT markers_tbl.marker_id 
        FROM markers_tbl) { 'AND markers_summary.all_mutations_count = markers_tbl.found_mutations_count' if strict else '' }
    GROUP BY markers_effects.marker_id, markers_effects.effect_name, markers_effects.subtype
    """)
    found_markers = []
    for marker_mutations, found_mutations,  effect, papers, subtype in res:
        found_markers.append({
            'Marker mutations': marker_mutations,
            'Found mutations': found_mutations,
            'Effect': effect,
            'Papers' : papers,
            'Subtype': subtype
        })
    return found_markers


def select_reference(references: Dict[str, str], ref_seq: str) -> Tuple[str, str]:
    if len(references) > 1:
        NotImplementedError('Selection for reference from segments with more than one is not yet implemented')
    (name, sequence), = references.items()
    return name, sequence

def find_mutations(ref_aa: str, sample_aa: List[str], sample_name: str, mutations: List[Mutation]):
    found_mutations = []
    for mutation in mutations:
        pos = adjust_position(ref_aa, mutation.pos)
        mutation.samples[sample_name] = sample_aa[pos]
        if mutation.alt in sample_aa[pos]:
            mutation.found = True
            found_mutations.append(mutation)
    return found_mutations


def pairwise_alignment(ref_seq: str, sample_seq: str) -> Tuple[str, str]:
    '''Align sequence against a reference'''
    aligner = PairwiseAligner()
    aligner.open_gap_score = -10
    aligner.extend_gap_score = -1
    alignment = aligner.align(ref_seq, sample_seq)[0]
    if PRINT_ALIGNMENT:
        print(alignment, file=sys.stderr)
    return alignment[0], alignment[1]


def read_fasta(fasta_file: TextIOWrapper) -> Generator[str, None, None]:
    '''Create a Fasta reading a file in Fasta format'''
    name = None
    for line in fasta_file:
        if line.startswith('>'):
            if name is not None:
                yield name, ''.join(seq).upper()
            name = line[1:].strip()
            seq = []
        else:
            seq.append(line.strip())
    if name is not None:
        yield name, ''.join(seq).upper()


def parse_name(name: str, pattern: re.Pattern, force: bool) -> Tuple[str, str]:
    '''Get sample and segment information by sequence name'''
    match = pattern.match(name)
    try:
        sample = match.groupdict().get('sample', match.group(1))
        seg = match.groupdict().get('segment', match.group(2))
    except (IndexError, AttributeError):
        print(f'Failed to parse "{name}" with pattern "{pattern.pattern}".', file=sys.stderr)
        if force: return None, None
        sys.exit(f'To force execution and skip this sequence use {SKIP_UNMATCH_NAMES_OPT} option.')
    else:
        return sample, seg


def translate(seq: str) -> List[str]:
    '''Translate nucleotidic sequence in AA sequence'''
    nucls = list(seq)
    aas = []
    is_first = True

    for i in range(0, len(nucls), 3):
        codon = get_codon(nucls, i, is_first)
        aa = translate_codon(codon)
        if aa not in ('-', '?'):
            is_first = False
        aas.append(aa)
    return aas


def get_codon(seq: List[str], start: int, is_first: bool) -> List[str]:
    '''Exctract the codon'''
    codon = seq[start:start + 3]
    if codon == ['-', '-', '-']:  # If the codon is a deletion
        return codon
    # If the codon starts from mid codon (to avoid frameshifts in truncated sequences):
    if is_first and codon[0] == '-':
        return codon
    codon = [n for n in codon if n != '-']
    while len(codon) < 3:
        if not (next_nucl := find_next_nucl(seq, start)):
            break
        codon.append(seq[next_nucl])
        seq[next_nucl] = '-'
    return codon


def translate_codon(codon: List[str]) -> str:
    '''Translate a codon into a set of AAs, containing all possible combinations in case of degenerations'''
    if 'N' in codon:
        return '?'
    undegenerated_codon = [degeneration_dict[nucl] for nucl in codon]
    codons = list(itertools.product(*undegenerated_codon))
    aas = [translation_dict.get(''.join(c), '?') for c in codons]
    return ''.join(sorted(set(aas)))


def find_next_nucl(seq: List[str], start: int) -> Optional[int]:
    '''Returns the position of the next non deleted nucleotide'''
    for i in range(start + 3, len(seq)):
        if not seq[i] == '-':
            return i
    return None


def get_coding_sequences(ref_seq: str, sample_seq: str, cds: List[Tuple[int, int]]) -> Tuple[str, str]:
    '''Cut and assemble the nucleotide sequences based on positions given by the cds'''
    cds.sort(key=lambda x: x[0])
    ref_nucl = ''
    sample_nucl = ''

    for rng in cds:
        start = adjust_position(ref_seq, rng[0])
        end = adjust_position(ref_seq, rng[1]) + 1
        ref_nucl += ref_seq[start:end]
        sample_nucl += sample_seq[start:end]
    return ref_nucl, sample_nucl


def adjust_position(ref_seq: str, pos: int) -> int:
    '''Adjust 1-based position to 0-based, considering reference sequence gaps'''
    pos -= 1    # conversion 1-based to 0-based numeration
    dashes = 0
    adj_pos = pos
    while ref_seq.count('-', 0, adj_pos + 1) != dashes:
        adj_pos = pos + (dashes := ref_seq.count('-', 0, adj_pos + 1))
    return adj_pos


translation_dict = {
    'TTT': 'F', 'TTC': 'F', 'TTA': 'L', 'TTG': 'L', 'CTT': 'L', 'CTC': 'L', 'CTA': 'L', 'CTG': 'L',
    'ATT': 'I', 'ATC': 'I', 'ATA': 'I', 'ATG': 'M', 'GTT': 'V', 'GTC': 'V', 'GTA': 'V', 'GTG': 'V',
    'TCT': 'S', 'TCC': 'S', 'TCA': 'S', 'TCG': 'S', 'CCT': 'P', 'CCC': 'P', 'CCA': 'P', 'CCG': 'P',
    'ACT': 'T', 'ACC': 'T', 'ACA': 'T', 'ACG': 'T', 'GCT': 'A', 'GCC': 'A', 'GCA': 'A', 'GCG': 'A',
    'TAT': 'Y', 'TAC': 'Y', 'TAA': '*', 'TAG': '*', 'CAT': 'H', 'CAC': 'H', 'CAA': 'Q', 'CAG': 'Q',
    'AAT': 'N', 'AAC': 'N', 'AAA': 'K', 'AAG': 'K', 'GAT': 'D', 'GAC': 'D', 'GAA': 'E', 'GAG': 'E',
    'TGT': 'C', 'TGC': 'C', 'TGA': '*', 'TGG': 'W', 'CGT': 'R', 'CGC': 'R', 'CGA': 'R', 'CGG': 'R',
    'AGT': 'S', 'AGC': 'S', 'AGA': 'R', 'AGG': 'R', 'GGT': 'G', 'GGC': 'G', 'GGA': 'G', 'GGG': 'G',
    '---': '-'
}


degeneration_dict = {
    'A': ['A'], 'C': ['C'], 'G': ['G'], 'T': ['T'], 'U': ['T'], '-': ['-'],
    'R': ['A', 'G'], 'Y': ['C', 'T'], 'S': ['G', 'C'], 'W': ['A', 'T'],
    'K': ['G', 'T'], 'M': ['A', 'C'], 'B': ['C', 'G', 'T'], 'D': ['A', 'G', 'T'],
    'H': ['A', 'C', 'T'], 'V': ['A', 'C', 'G'], 'N': ['A', 'C', 'G', 'T']
}


if __name__ == '__main__':
    main()<|MERGE_RESOLUTION|>--- conflicted
+++ resolved
@@ -126,11 +126,7 @@
     SELECT  markers_summary.all_mutations AS 'Marker mutations',
             markers_tbl.found_mutations AS 'Found mutations',
             markers_effects.effect_name AS 'Effect', 
-<<<<<<< HEAD
-            group_concat(markers_effects.paper_id) AS 'Papers', 
-=======
             group_concat(markers_effects.paper_id, '; ') AS 'Papers', 
->>>>>>> cdb2efea
             markers_effects.subtype AS 'Subtype'
     FROM markers_effects
     JOIN markers_tbl ON markers_tbl.marker_id = markers_effects.marker_id
